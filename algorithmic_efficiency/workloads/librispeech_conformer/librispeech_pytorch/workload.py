"""Conformer workload implemented in PyTorch."""

import contextlib
import functools
import math
import random
from typing import Dict, Iterator, Optional, Tuple

import torch
import torch.distributed as dist
from torch.nn.parallel import DistributedDataParallel as DDP

from algorithmic_efficiency import data_utils
from algorithmic_efficiency import param_utils
from algorithmic_efficiency import pytorch_utils
from algorithmic_efficiency import spec
import algorithmic_efficiency.random_utils as prng
from algorithmic_efficiency.workloads.librispeech_conformer import metrics
from algorithmic_efficiency.workloads.librispeech_conformer import workload
from algorithmic_efficiency.workloads.librispeech_conformer.input_pipeline import \
    LibriSpeechDataset
from algorithmic_efficiency.workloads.librispeech_conformer.librispeech_pytorch import \
    models

USE_PYTORCH_DDP, RANK, DEVICE, N_GPUS = pytorch_utils.pytorch_setup()

MAX_INPUT_LENGTH = 320000


class LibriSpeechConformerWorkload(workload.BaseLibrispeechWorkload):

  def __init__(self,
               tokenizer_vocab_path: Optional[str] = None,
               use_specaug: bool = True) -> None:
    super().__init__()
    self.tokenizer = metrics.load_tokenizer(tokenizer_vocab_path)
    self.use_specaug = use_specaug

  @property
  def use_post_layer_norm(self) -> bool:
<<<<<<< HEAD
    return False
=======
    return True
>>>>>>> 856c9f3f

  @property
  def use_gelu(self) -> bool:
    return False

  @property
  def attention_temperature(self) -> float:
    return 1.0

  def init_model_fn(
      self,
      rng: spec.RandomState,
      dropout_rate: Optional[float] = None,
      aux_dropout_rate: Optional[float] = None) -> spec.ModelInitState:
    """Conformer model init function.

    Here we use dropout_rate as residual_dropout_rate, and aux_dropout_rate as
    input_dropout_rate.
    """
    torch.random.manual_seed(rng[0])
    # Configure torch backends to avoid OOM errors.
    torch.backends.cudnn.benchmark = False
    torch.backends.cuda.enable_flash_sdp(False)
    torch.backends.cuda.enable_mem_efficient_sdp(False)
    torch.backends.cuda.enable_math_sdp(True)
    if self.use_gelu:
      activation_function_name = 'gelu'
    else:
      activation_function_name = 'swish'
    model = models.ConformerEncoderDecoder(
        models.ConformerConfig(
            attention_residual_dropout_rate=dropout_rate,
            feed_forward_residual_dropout_rate=dropout_rate,
            conv_residual_dropout_rate=dropout_rate,
            input_dropout_rate=aux_dropout_rate,
            use_specaug=self.use_specaug,
            attention_temperature=self.attention_temperature,
            use_post_layer_norm=self.use_post_layer_norm,
            activation_function_name=activation_function_name))
    self.ctc_loss = torch.nn.CTCLoss(blank=0, reduction='none')
    models.initialize(model)
    self._param_shapes = param_utils.pytorch_param_shapes(model)
    self._param_types = param_utils.pytorch_param_types(self._param_shapes)
    model.to(DEVICE)
    self.requires_sync_before_eval = False
    if N_GPUS > 1:
      if USE_PYTORCH_DDP:
        self.requires_sync_before_eval = True
        model = DDP(model, device_ids=[RANK], output_device=RANK)
      else:
        model = torch.nn.DataParallel(model)
    return model, None

  def is_output_params(self, param_key: spec.ParameterKey) -> bool:
    return param_key in ['lin.weight', 'lin.bias']

  def model_fn(
      self,
      params: spec.ParameterContainer,
      augmented_and_preprocessed_input_batch: Dict[str, spec.Tensor],
      model_state: spec.ModelAuxiliaryState,
      mode: spec.ForwardPassMode,
      rng: spec.RandomState,
      update_batch_norm: bool) -> Tuple[spec.Tensor, spec.ModelAuxiliaryState]:
    del model_state
    del rng

    model = params
    if mode == spec.ForwardPassMode.EVAL:
      model.eval()
    if mode == spec.ForwardPassMode.TRAIN:
      model.train()
      model.apply(
          functools.partial(
              pytorch_utils.update_batch_norm_fn,
              update_batch_norm=update_batch_norm))

    contexts = {
        spec.ForwardPassMode.EVAL: torch.no_grad,
        spec.ForwardPassMode.TRAIN: contextlib.nullcontext,
    }
    with contexts[mode]():
      inputs, input_paddings = augmented_and_preprocessed_input_batch['inputs']
      logits, logits_paddings = model(inputs.to(DEVICE),
                                      input_paddings.to(DEVICE))
    return (logits, logits_paddings), None

  def _build_input_queue(
      self,
      data_rng: spec.RandomState,
      split: str,
      data_dir: str,
      global_batch_size: int,
      cache: Optional[bool] = None,
      repeat_final_dataset: Optional[bool] = None,
      num_batches: Optional[int] = None) -> Iterator[Dict[str, spec.Tensor]]:
    del cache
    del repeat_final_dataset
    del num_batches

    is_train = split == 'train'
    if split == 'train':
      ds_split = 'train-clean-100+train-clean-360+train-other-500'
    elif split == 'eval_train':
      ds_split = 'train-clean-100+train-clean-360+train-other-500'
    elif split == 'validation':
      ds_split = 'dev-clean+dev-other'
    else:
      ds_split = 'test-clean'

    ds = LibriSpeechDataset(split=ds_split, data_dir=data_dir)
    if split == 'eval_train':
      indices = list(range(len(ds)))
      random.Random(data_rng[0]).shuffle(indices)
      ds = torch.utils.data.Subset(ds, indices[:self.num_eval_train_examples])

    sampler = None
    if USE_PYTORCH_DDP:
      per_device_batch_size = global_batch_size // N_GPUS
      ds_iter_batch_size = per_device_batch_size
    else:
      ds_iter_batch_size = global_batch_size
    if USE_PYTORCH_DDP:
      if is_train:
        sampler = torch.utils.data.distributed.DistributedSampler(
            ds, num_replicas=N_GPUS, rank=RANK, shuffle=True)
      else:
        sampler = data_utils.DistributedEvalSampler(
            ds, num_replicas=N_GPUS, rank=RANK, shuffle=False)
    dataloader = torch.utils.data.DataLoader(
        ds,
        batch_size=ds_iter_batch_size,
        shuffle=not USE_PYTORCH_DDP and is_train,
        sampler=sampler,
        num_workers=4,
        pin_memory=True,
        drop_last=is_train)

    dataloader = data_utils.cycle(
        dataloader, custom_sampler=USE_PYTORCH_DDP, use_mixup=False)
    return dataloader

  # Does NOT apply regularization, which is left to the submitter to do in
  # `update_params`.
  def loss_fn(
      self,
      label_batch: Tuple[spec.Tensor, spec.Tensor],  # (label_batch, padding)
      logits_batch: Tuple[spec.Tensor, spec.Tensor],  # (logits_batch, padding)
      mask_batch: Optional[spec.Tensor] = None,
      label_smoothing: float = 0.0) -> Dict[str, spec.Tensor]:  # differentiable
    """Evaluate the (masked) loss function at (label_batch, logits_batch).

    Return {'summed': scalar summed loss, 'n_valid_examples': scalar number of
    valid examples in batch, 'per_example': 1-d array of per-example losses}
    (not synced across devices).
    """
    del label_smoothing
    targets, target_paddings = label_batch
    logits, logit_paddings = logits_batch
    logprobs = torch.log_softmax(logits, dim=-1)
    input_lengths = torch.einsum('bh->b', 1 - logit_paddings).long()
    target_lengths = torch.einsum('bh->b', 1 - target_paddings).long()
    per_example_losses = self.ctc_loss(
        logprobs.permute(1, 0, 2),
        targets.long(),
        input_lengths,
        target_lengths)
    # mask_batch is assumed to be shape [batch].
    if mask_batch is not None:
      per_example_losses *= mask_batch
      mask_batch = torch.logical_and(mask_batch, target_lengths)
    else:
      mask_batch = target_lengths
    n_valid_examples = mask_batch.sum().to(per_example_losses)
    summed_loss = per_example_losses.sum()
    n_valid_examples = max(n_valid_examples, 1)
    return {
        'summed': summed_loss,
        'n_valid_examples': torch.as_tensor(n_valid_examples, device=DEVICE),
        'per_example': per_example_losses,
    }

  def greedy_decode(
      self, logits: spec.Tensor,
      logit_paddings: spec.Tensor) -> Tuple[spec.Tensor, spec.Tensor]:
    framewise_tokens = logits.max(dim=-1)[1]
    framewise_tokens = framewise_tokens * (1 - logit_paddings)

    # Add sentinel because unique_consecutive will flatten array
    # and then compute the unique.
    framewise_tokens = torch.cat(
        [framewise_tokens, -torch.ones_like(framewise_tokens[:, 0:1])], dim=1)
    _, indices = torch.unique_consecutive(framewise_tokens, return_inverse=True)
    indices -= indices.min(dim=1, keepdims=True)[0]
    result = torch.zeros_like(framewise_tokens)
    result = result.scatter_(1, indices, framewise_tokens)

    # Replace the sentinel column with 0s and remove it.
    result[result == -1] = 0
    result = result[:, :-1]

    # Remove blanks (id = 0).
    blank_id = 0
    fin_result = torch.zeros_like(result)
    idxs = torch.arange(
        fin_result.numel(), device=result.device).view(*fin_result.shape)
    mask = torch.arange(
        fin_result.shape[1], device=result.device).view(
            1, -1) < result.count_nonzero(dim=1).view(-1, 1)
    fin_result.view(-1)[idxs[mask != 0]] = result[result != blank_id]
    padding = fin_result == 0
    return fin_result, padding

  def sync_sd(self, params: spec.ParameterContainer) -> None:
    sd = params.state_dict()
    dist.barrier()
    for k in sd:
      dist.all_reduce(sd[k], op=dist.ReduceOp.SUM)
      # Assumes N_GPUS is the world size.
      sd[k] = sd[k] / N_GPUS
    params.load_state_dict(sd)

  def _eval_model_on_split(self,
                           split: str,
                           num_examples: int,
                           global_batch_size: int,
                           params: spec.ParameterContainer,
                           model_state: spec.ModelAuxiliaryState,
                           rng: spec.RandomState,
                           data_dir: str,
                           global_step: int = 0) -> Dict[str, float]:
    """Run a full evaluation of the model."""
    del global_step
    data_rng, model_rng = prng.split(rng, 2)
    if split not in self._eval_iters:
      # These iterators repeat indefinitely.
      self._eval_iters[split] = (
          self._build_input_queue(
              data_rng, split, data_dir, global_batch_size=global_batch_size))

    total_metrics = {
        'loss': torch.tensor(0., device=DEVICE),
        'lengths': torch.tensor(0., device=DEVICE),
        'word_errors': torch.tensor(0., device=DEVICE),
        'num_words': torch.tensor(0., device=DEVICE),
    }
    num_batches = int(math.ceil(num_examples / global_batch_size))
    if self.requires_sync_before_eval:
      self.sync_sd(params)
    for _ in range(num_batches):
      batch = next(self._eval_iters[split])

      (logits, logits_padding), _ = self.model_fn(
          params,
          batch,
          model_state,
          spec.ForwardPassMode.EVAL,
          model_rng,
          update_batch_norm=False)
      decoded, decoded_paddings = self.greedy_decode(logits, logits_padding)
      targets, target_paddings = batch['targets']
      word_errors, num_words = metrics.compute_wer(
          decoded=decoded.cpu().numpy(),
          decoded_paddings=decoded_paddings.cpu().numpy(),
          targets=targets.cpu().numpy(),
          target_paddings=target_paddings.cpu().numpy(),
          tokenizer=self.tokenizer)
      loss = self.loss_fn((targets, target_paddings), (logits, logits_padding))
      summed_loss = loss['summed']
      lengths = loss['n_valid_examples']
      batch_metrics = {
          'loss': summed_loss,
          'lengths': lengths,
          'word_errors': word_errors,
          'num_words': num_words,
      }
      total_metrics = {
          k: v + batch_metrics[k] for k, v in total_metrics.items()
      }
    if USE_PYTORCH_DDP:
      for metric in total_metrics.values():
        dist.all_reduce(metric)
    return {
        'ctc_loss':
            float(total_metrics['loss'].item() /
                  total_metrics['lengths'].item()),
        'wer':
            float(total_metrics['word_errors'].item() /
                  total_metrics['num_words'].item()),
    }


class LibriSpeechConformerAttentionTemperatureWorkload(
    LibriSpeechConformerWorkload):

  @property
  def attention_temperature(self) -> float:
    return 1.6


class LibriSpeechConformerLayerNormWorkload(LibriSpeechConformerWorkload):

<<<<<<< HEAD
  property
=======
  @property
>>>>>>> 856c9f3f
  def use_post_layer_norm(self) -> bool:
    return False


class LibriSpeechConformerGeluWorkload(LibriSpeechConformerWorkload):

  @property
  def use_gelu(self) -> bool:
    return True<|MERGE_RESOLUTION|>--- conflicted
+++ resolved
@@ -38,11 +38,7 @@
 
   @property
   def use_post_layer_norm(self) -> bool:
-<<<<<<< HEAD
-    return False
-=======
     return True
->>>>>>> 856c9f3f
 
   @property
   def use_gelu(self) -> bool:
@@ -345,11 +341,7 @@
 
 class LibriSpeechConformerLayerNormWorkload(LibriSpeechConformerWorkload):
 
-<<<<<<< HEAD
-  property
-=======
-  @property
->>>>>>> 856c9f3f
+  @property
   def use_post_layer_norm(self) -> bool:
     return False
 
