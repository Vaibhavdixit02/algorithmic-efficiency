"""MNIST workload parent class."""
import itertools
from typing import Dict, Tuple

from algorithmic_efficiency import spec
import algorithmic_efficiency.random_utils as prng


class BaseMnistWorkload(spec.Workload):

  def __init__(self):
    self._eval_iters = {}
    self._param_shapes = None
    self._param_types = None

  def has_reached_goal(self, eval_result: float) -> bool:
    return eval_result['validation/accuracy'] > self.target_value

  @property
  def target_value(self):
    return 0.9

  @property
  def loss_type(self):
    return spec.LossType.SOFTMAX_CROSS_ENTROPY

  @property
  def num_train_examples(self):
    return 50000

  @property
  def num_eval_train_examples(self):
<<<<<<< HEAD
    pass

  @property
  def num_validation_examples(self):
=======
    return 10000

  @property
  def num_validation_examples(self):
    return 10000

  @property
  def num_test_examples(self):
>>>>>>> 202423d3
    return 10000

  @property
  def num_test_examples(self):
    pass

  @property
  def train_mean(self):
    return 0.1307

  @property
  def train_stddev(self):
    return 0.3081

  @property
  def max_allowed_runtime_sec(self):
    return 60

  @property
  def eval_period_time_sec(self):
    return 10

  def _eval_model(
      self,
      params: spec.ParameterContainer,
      images: spec.Tensor,
      labels: spec.Tensor,
      model_state: spec.ModelAuxiliaryState,
      rng: spec.RandomState) -> Tuple[spec.Tensor, spec.ModelAuxiliaryState]:
    raise NotImplementedError

  def _eval_metric(self, logits, labels):
    """Return the mean accuracy and loss as a dict."""
    raise NotImplementedError

<<<<<<< HEAD
  @property
  def model_params_types(self) -> spec.ParameterType:
    raise NotImplementedError

  def eval_model(self,
                 params: spec.ParameterContainer,
                 model_state: spec.ModelAuxiliaryState,
                 rng: spec.RandomState,
                 data_dir: str):
=======
  def _eval_model_on_split(self,
                           split: str,
                           num_examples: int,
                           global_batch_size: int,
                           params: spec.ParameterContainer,
                           model_state: spec.ModelAuxiliaryState,
                           rng: spec.RandomState,
                           data_dir: str) -> Dict[str, float]:
>>>>>>> 202423d3
    """Run a full evaluation of the model."""
    data_rng, model_rng = prng.split(rng, 2)
    if split not in self._eval_iters:
      eval_iter = self.build_input_queue(
          data_rng, split, data_dir, global_batch_size=global_batch_size)
      # Note that this stores the entire eval dataset in memory.
      self._eval_iters[split] = itertools.cycle(eval_iter)

    total_metrics = {
        'accuracy': 0.,
        'loss': 0.,
    }
    num_data = 0
    num_batches = num_examples // global_batch_size
    for bi, (images, labels, _) in enumerate(self._eval_iters[split]):
      if bi > num_batches:
        break
      batch_metrics = self._eval_model(params,
                                       images,
                                       labels,
                                       model_state,
                                       model_rng)
      total_metrics = {
          k: v + batch_metrics[k] for k, v in total_metrics.items()
      }
      num_data += batch_metrics['num_data']
    return {k: float(v / num_data) for k, v in total_metrics.items()}<|MERGE_RESOLUTION|>--- conflicted
+++ resolved
@@ -30,12 +30,6 @@
 
   @property
   def num_eval_train_examples(self):
-<<<<<<< HEAD
-    pass
-
-  @property
-  def num_validation_examples(self):
-=======
     return 10000
 
   @property
@@ -44,7 +38,6 @@
 
   @property
   def num_test_examples(self):
->>>>>>> 202423d3
     return 10000
 
   @property
@@ -67,6 +60,15 @@
   def eval_period_time_sec(self):
     return 10
 
+  @property
+  def param_shapes(self):
+    """The shapes of the parameters in the workload model."""
+    if self._param_shapes is None:
+      raise ValueError(
+          'This should not happen, workload.init_model_fn() should be called '
+          'before workload.param_shapes!')
+    return self._param_shapes
+
   def _eval_model(
       self,
       params: spec.ParameterContainer,
@@ -80,17 +82,6 @@
     """Return the mean accuracy and loss as a dict."""
     raise NotImplementedError
 
-<<<<<<< HEAD
-  @property
-  def model_params_types(self) -> spec.ParameterType:
-    raise NotImplementedError
-
-  def eval_model(self,
-                 params: spec.ParameterContainer,
-                 model_state: spec.ModelAuxiliaryState,
-                 rng: spec.RandomState,
-                 data_dir: str):
-=======
   def _eval_model_on_split(self,
                            split: str,
                            num_examples: int,
@@ -99,7 +90,6 @@
                            model_state: spec.ModelAuxiliaryState,
                            rng: spec.RandomState,
                            data_dir: str) -> Dict[str, float]:
->>>>>>> 202423d3
     """Run a full evaluation of the model."""
     data_rng, model_rng = prng.split(rng, 2)
     if split not in self._eval_iters:
