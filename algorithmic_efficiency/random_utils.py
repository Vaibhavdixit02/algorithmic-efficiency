"""Proxy functions in front of the Jax RNG API or a compatible Numpy RNG API."""

from absl import flags
from absl import logging
import numpy as np

try:
  import jax.random as jax_rng
except (ImportError, ModuleNotFoundError):
  logging.warning(
      'Could not import jax.random for the submission runner, falling back to '
      'numpy random_utils.')
  jax_rng = None

FLAGS = flags.FLAGS

# Annoyingly, RandomState(seed) requires seed to be in [0, 2 ** 32 - 1] (an
# unsigned int), while RandomState.randint only accepts and returns signed ints.
MAX_INT32 = 2**31
MIN_INT32 = -MAX_INT32


def _signed_to_unsigned(seed):
  if isinstance(seed, int):
    return seed + 2**32 if seed < 0 else seed
  if isinstance(seed, list):
    return [s + 2**32 if s < 0 else s for s in seed]
  if isinstance(seed, np.ndarray):
    return np.array([s + 2**32 if s < 0 else s for s in seed.tolist()])


def _fold_in(seed, data):
  rng = np.random.RandomState(seed=_signed_to_unsigned(seed))
  new_seed = rng.randint(MIN_INT32, MAX_INT32, dtype=np.int32)
  return [new_seed, data]


def _split(seed, num=2):
  rng = np.random.RandomState(seed=_signed_to_unsigned(seed))
  return rng.randint(MIN_INT32, MAX_INT32, dtype=np.int32, size=[num, 2])


<<<<<<< HEAD
def _PRNGKey(seed: int):  # pylint: disable=invalid-name
=======
def _prng_key(seed: int):
>>>>>>> 44d1b09b
  return split(seed, num=2)[0]


# It is usually bad practice to use FLAGS outside of the main() function, but
# the alternative is having to pipe the framework flag to all functions that may
# need it, which seems unnecessarily cumbersome.
def _check_jax_install():
  if jax_rng is None:
    raise ValueError(
        'Must install jax to use the jax RNG library, or use PyTorch and pass '
        '--framework=pytorch to use the Numpy version instead.')


def fold_in(seed, data):
  if FLAGS.framework == 'jax':
    _check_jax_install()
    return jax_rng.fold_in(seed, data)
  return _fold_in(seed, data)


def split(seed, num=2):
  if FLAGS.framework == 'jax':
    _check_jax_install()
    return jax_rng.split(seed, num)
  return _split(seed, num)


<<<<<<< HEAD
def PRNGKey(seed):  # pylint: disable=invalid-name
=======
def prng_key(seed):
>>>>>>> 44d1b09b
  if FLAGS.framework == 'jax':
    _check_jax_install()
    return jax_rng.PRNGKey(seed)
  return _prng_key(seed)<|MERGE_RESOLUTION|>--- conflicted
+++ resolved
@@ -40,11 +40,7 @@
   return rng.randint(MIN_INT32, MAX_INT32, dtype=np.int32, size=[num, 2])
 
 
-<<<<<<< HEAD
 def _PRNGKey(seed: int):  # pylint: disable=invalid-name
-=======
-def _prng_key(seed: int):
->>>>>>> 44d1b09b
   return split(seed, num=2)[0]
 
 
@@ -72,11 +68,7 @@
   return _split(seed, num)
 
 
-<<<<<<< HEAD
 def PRNGKey(seed):  # pylint: disable=invalid-name
-=======
-def prng_key(seed):
->>>>>>> 44d1b09b
   if FLAGS.framework == 'jax':
     _check_jax_install()
     return jax_rng.PRNGKey(seed)
