--- conflicted
+++ resolved
@@ -19,16 +19,7 @@
             1200
         ]
     },
-<<<<<<< HEAD
-    "l2": {
-=======
-    "num_steps": {
-        "feasible_points": [
-            60000
-        ]
-    },
     "weight_decay": {
->>>>>>> dc86bbb7
         "feasible_points": [
             0.107175
         ]
