import jax
import numpy as np
import pytest

from algorithmic_efficiency.workloads.cifar.cifar_jax.workload import \
    CifarWorkload as JaxCifarWorkload
from algorithmic_efficiency.workloads.cifar.cifar_pytorch.workload import \
    CifarWorkload as PyTorchCifarWorkload
from algorithmic_efficiency.workloads.imagenet_resnet.imagenet_jax.workload import \
    ImagenetResNetWorkload as JaxImagenetResNetWorkload
from algorithmic_efficiency.workloads.imagenet_resnet.imagenet_pytorch.workload import \
    ImagenetResNetWorkload as PyTorchImagenetResNetWorkload
from algorithmic_efficiency.workloads.imagenet_vit.imagenet_jax.workload import \
    ImagenetVitWorkload as JaxImagenetViTWorkload
from algorithmic_efficiency.workloads.imagenet_vit.imagenet_pytorch.workload import \
    ImagenetVitWorkload as PyTorchImagenetViTWorkload
from algorithmic_efficiency.workloads.mnist.mnist_jax.workload import \
    MnistWorkload as JaxMnistWorkload
from algorithmic_efficiency.workloads.mnist.mnist_pytorch.workload import \
    MnistWorkload as PyTorchMnistWorkload
from algorithmic_efficiency.workloads.ogbg.ogbg_jax.workload import \
    OgbgWorkload as JaxOgbgWorkload
from algorithmic_efficiency.workloads.ogbg.ogbg_pytorch.workload import \
    OgbgWorkload as PyTorchOgbgWorkload
from algorithmic_efficiency.workloads.wmt.wmt_jax.workload import \
    WmtWorkload as JaxWmtWorkload
from algorithmic_efficiency.workloads.wmt.wmt_pytorch.workload import \
    WmtWorkload as PyTorchWmtWorkload

<<<<<<< HEAD
WORKLOADS = ['mnist', 'imagenet_resnet', 'imagenet_vit', 'wmt', 'ogbg']
=======
WORKLOADS = ['mnist', 'cifar', 'imagenet_resnet', 'imagenet_vit', 'wmt']
>>>>>>> c008de42


# Ideally we would match the shapes layer-wise, but for that we
# have to ensure the exact same order of the shapes and that the
# shapes of the weights of the same layer type actually match between
# Jax and PyTorch, which is not always the case.
@pytest.mark.parametrize('workload', WORKLOADS)
def test_param_shapes(workload):
  jax_workload, pytorch_workload = get_workload(workload)
  # Compare number of parameter tensors of both models.
  jax_param_shapes = jax.tree_leaves(jax_workload.param_shapes.unfreeze())
  pytorch_param_shapes = jax.tree_leaves(pytorch_workload.param_shapes)
  assert len(jax_param_shapes) == len(pytorch_param_shapes)
  # Check if total number of params deduced from shapes match.
  num_jax_params = 0
  num_pytorch_params = 0
  for jax_shape, pytorch_shape in zip(jax_param_shapes, pytorch_param_shapes):
    num_jax_params += np.prod(jax_shape.shape_tuple)
    num_pytorch_params += np.prod(pytorch_shape.shape_tuple)
  assert num_jax_params == num_pytorch_params


def get_workload(workload):
  if workload == 'mnist':
    # Init Jax workload.
    jax_workload = JaxMnistWorkload()
    # Init PyTorch workload.
    pytorch_workload = PyTorchMnistWorkload()
  elif workload == 'cifar':
    # Init Jax workload.
    jax_workload = JaxCifarWorkload()
    # Init PyTorch workload.
    pytorch_workload = PyTorchCifarWorkload()
  elif workload == 'imagenet_resnet':
    # Init Jax workload.
    jax_workload = JaxImagenetResNetWorkload()
    # Init PyTorch workload.
    pytorch_workload = PyTorchImagenetResNetWorkload()
  elif workload == 'imagenet_vit':
    # Init Jax workload.
    jax_workload = JaxImagenetViTWorkload()
    # Init PyTorch workload.
    pytorch_workload = PyTorchImagenetViTWorkload()
  elif workload == 'wmt':
    # Init Jax workload.
    jax_workload = JaxWmtWorkload()
    jax_workload._global_batch_size = 128
    # Init PyTorch workload.
    pytorch_workload = PyTorchWmtWorkload()
  elif workload == 'ogbg':
    # Init Jax workload.
    jax_workload = JaxOgbgWorkload()
    # Init PyTorch workload.
    pytorch_workload = PyTorchOgbgWorkload()
  else:
    raise ValueError(f'Workload {workload} is not available.')
  _ = jax_workload.init_model_fn(jax.random.PRNGKey(0))
  _ = pytorch_workload.init_model_fn([0])
  return jax_workload, pytorch_workload<|MERGE_RESOLUTION|>--- conflicted
+++ resolved
@@ -27,11 +27,7 @@
 from algorithmic_efficiency.workloads.wmt.wmt_pytorch.workload import \
     WmtWorkload as PyTorchWmtWorkload
 
-<<<<<<< HEAD
-WORKLOADS = ['mnist', 'imagenet_resnet', 'imagenet_vit', 'wmt', 'ogbg']
-=======
-WORKLOADS = ['mnist', 'cifar', 'imagenet_resnet', 'imagenet_vit', 'wmt']
->>>>>>> c008de42
+WORKLOADS = ['mnist', 'cifar', 'imagenet_resnet', 'imagenet_vit', 'wmt', 'ogbg']
 
 
 # Ideally we would match the shapes layer-wise, but for that we
